import collections
import inspect
import logging
from typing import Any, Callable, Dict, Optional, Tuple, Union, overload

from fastapi import APIRouter, FastAPI
from starlette.requests import Request
from uvicorn.config import Config
from uvicorn.lifespan.on import LifespanOn

import ray
from ray import cloudpickle
from ray.dag import DAGNode
<<<<<<< HEAD
from ray.util.annotations import PublicAPI
from ray.util.scheduling_strategies import NodeAffinitySchedulingStrategy
=======
>>>>>>> 20c6c072
from ray._private.usage import usage_lib

from ray.serve.application import Application
from ray.serve.client import ServeControllerClient
from ray.serve.config import AutoscalingConfig, DeploymentConfig, HTTPOptions
from ray.serve.constants import (
    CONTROLLER_MAX_CONCURRENCY,
    DEFAULT_CHECKPOINT_PATH,
    DEFAULT_HTTP_HOST,
    DEFAULT_HTTP_PORT,
    HTTP_PROXY_TIMEOUT,
    SERVE_CONTROLLER_NAME,
    SERVE_NAMESPACE,
)
from ray.serve.context import (
    ReplicaContext,
    get_global_client,
    get_internal_replica_context,
    set_global_client,
)
from ray.serve.controller import ServeController
from ray.serve.deployment import Deployment
from ray.serve.deployment_graph import ClassNode, FunctionNode
from ray.serve.deployment_graph_build import build as pipeline_build
from ray.serve.deployment_graph_build import get_and_validate_ingress_deployment
from ray.serve.exceptions import RayServeException
from ray.serve.handle import RayServeHandle
from ray.serve.http_util import ASGIHTTPSender, make_fastapi_class_based_view
from ray.serve.logging_utils import LoggingContext
from ray.serve.utils import (
    DEFAULT,
    ensure_serialization_context,
    format_actor_name,
    get_random_letters,
    in_interactive_shell,
    install_serve_encoders_to_fastapi,
)
<<<<<<< HEAD
=======
from ray.util.annotations import PublicAPI
>>>>>>> 20c6c072

logger = logging.getLogger(__file__)


@PublicAPI(stability="beta")
def start(
    detached: bool = False,
    http_options: Optional[Union[dict, HTTPOptions]] = None,
    dedicated_cpu: bool = False,
    _checkpoint_path: str = DEFAULT_CHECKPOINT_PATH,
    **kwargs,
) -> ServeControllerClient:
    """Initialize a serve instance.

    By default, the instance will be scoped to the lifetime of the returned
    Client object (or when the script exits). If detached is set to True, the
    instance will instead persist until serve.shutdown() is called. This is
    only relevant if connecting to a long-running Ray cluster (e.g., with
    ray.init(address="auto") or ray.init("ray://<remote_addr>")).

    Args:
        detached: Whether not the instance should be detached from this
          script. If set, the instance will live on the Ray cluster until it is
          explicitly stopped with serve.shutdown().
        http_options (Optional[Dict, serve.HTTPOptions]): Configuration options
          for HTTP proxy. You can pass in a dictionary or HTTPOptions object
          with fields:

            - host(str, None): Host for HTTP servers to listen on. Defaults to
              "127.0.0.1". To expose Serve publicly, you probably want to set
              this to "0.0.0.0".
            - port(int): Port for HTTP server. Defaults to 8000.
            - root_path(str): Root path to mount the serve application
              (for example, "/serve"). All deployment routes will be prefixed
              with this path. Defaults to "".
            - middlewares(list): A list of Starlette middlewares that will be
              applied to the HTTP servers in the cluster. Defaults to [].
            - location(str, serve.config.DeploymentMode): The deployment
              location of HTTP servers:

                - "HeadOnly": start one HTTP server on the head node. Serve
                  assumes the head node is the node you executed serve.start
                  on. This is the default.
                - "EveryNode": start one HTTP server per node.
                - "NoServer" or None: disable HTTP server.
            - num_cpus (int): The number of CPU cores to reserve for each
              internal Serve HTTP proxy actor.  Defaults to 0.
        dedicated_cpu: Whether to reserve a CPU core for the internal
          Serve controller actor.  Defaults to False.
    """
    usage_lib.record_library_usage("serve")

    http_deprecated_args = ["http_host", "http_port", "http_middlewares"]
    for key in http_deprecated_args:
        if key in kwargs:
            raise ValueError(
                f"{key} is deprecated, please use serve.start(http_options="
                f'{{"{key}": {kwargs[key]}}}) instead.'
            )
    # Initialize ray if needed.
    ray._private.worker.global_worker.filter_logs_by_job = False
    if not ray.is_initialized():
        ray.init(namespace=SERVE_NAMESPACE)

    try:
        client = get_global_client(_health_check_controller=True)
        logger.info(
            f'Connecting to existing Serve app in namespace "{SERVE_NAMESPACE}".'
        )

        _check_http_and_checkpoint_options(client, http_options, _checkpoint_path)
        return client
    except RayServeException:
        pass

    if detached:
        controller_name = SERVE_CONTROLLER_NAME
    else:
        controller_name = format_actor_name(get_random_letters(), SERVE_CONTROLLER_NAME)

    if isinstance(http_options, dict):
        http_options = HTTPOptions.parse_obj(http_options)
    if http_options is None:
        http_options = HTTPOptions()

    # Used for scheduling things to the head node explicitly.
    head_node_id = ray.get_runtime_context().node_id.hex()
    controller = ServeController.options(
        num_cpus=1 if dedicated_cpu else 0,
        name=controller_name,
        lifetime="detached" if detached else None,
        max_restarts=-1,
        max_task_retries=-1,
        # Schedule the controller on the head node with a soft constraint. This
        # prefers it to run on the head node in most cases, but allows it to be
        # restarted on other nodes in an HA cluster.
        scheduling_strategy=NodeAffinitySchedulingStrategy(head_node_id, soft=False),
        namespace=SERVE_NAMESPACE,
        max_concurrency=CONTROLLER_MAX_CONCURRENCY,
    ).remote(
        controller_name,
        http_config=http_options,
        checkpoint_path=_checkpoint_path,
        head_node_id=head_node_id,
        detached=detached,
    )

    proxy_handles = ray.get(controller.get_http_proxies.remote())
    if len(proxy_handles) > 0:
        try:
            ray.get(
                [handle.ready.remote() for handle in proxy_handles.values()],
                timeout=HTTP_PROXY_TIMEOUT,
            )
        except ray.exceptions.GetTimeoutError:
            raise TimeoutError(
                f"HTTP proxies not available after {HTTP_PROXY_TIMEOUT}s."
            )

    client = ServeControllerClient(
        controller,
        controller_name,
        detached=detached,
    )
    set_global_client(client)
    logger.info(
        f"Started{' detached ' if detached else ' '}Serve instance in "
        f'namespace "{SERVE_NAMESPACE}".'
    )
    return client


@PublicAPI
def shutdown() -> None:
    """Completely shut down the connected Serve instance.

    Shuts down all processes and deletes all state associated with the
    instance.
    """

    try:
        client = get_global_client()
    except RayServeException:
        logger.info(
            "Nothing to shut down. There's no Serve application "
            "running on this Ray cluster."
        )
        return

    client.shutdown()
    set_global_client(None)


@PublicAPI
def get_replica_context() -> ReplicaContext:
    """If called from a deployment, returns the deployment and replica tag.

    A replica tag uniquely identifies a single replica for a Ray Serve
    deployment at runtime.  Replica tags are of the form
    `<deployment_name>#<random letters>`.

    Raises:
        RayServeException: if not called from within a Ray Serve deployment.

    Example:
        >>> from ray import serve
        >>> # deployment_name
        >>> serve.get_replica_context().deployment # doctest: +SKIP
        >>> # deployment_name#krcwoa
        >>> serve.get_replica_context().replica_tag # doctest: +SKIP
    """
    internal_replica_context = get_internal_replica_context()
    if internal_replica_context is None:
        raise RayServeException(
            "`serve.get_replica_context()` "
            "may only be called from within a "
            "Ray Serve deployment."
        )
    return internal_replica_context


@PublicAPI(stability="beta")
def ingress(app: Union["FastAPI", "APIRouter", Callable]):
    """Mark an ASGI application ingress for Serve.

    Args:
        app (FastAPI,APIRouter,Starlette,etc): the app or router object serve
            as ingress for this deployment. It can be any ASGI compatible
            object.

    Example:
        >>> from fastapi import FastAPI
        >>> from ray import serve
        >>> app = FastAPI() # doctest: +SKIP
        >>> app = FastAPI() # doctest: +SKIP
        >>> @serve.deployment # doctest: +SKIP
        ... @serve.ingress(app) # doctest: +SKIP
        ... class App: # doctest: +SKIP
        ...     pass # doctest: +SKIP
        >>> App.deploy() # doctest: +SKIP
    """

    def decorator(cls):
        if not inspect.isclass(cls):
            raise ValueError("@serve.ingress must be used with a class.")

        if issubclass(cls, collections.abc.Callable):
            raise ValueError(
                "Class passed to @serve.ingress may not have __call__ method."
            )

        # Sometimes there are decorators on the methods. We want to fix
        # the fast api routes here.
        if isinstance(app, (FastAPI, APIRouter)):
            make_fastapi_class_based_view(app, cls)

        # Free the state of the app so subsequent modification won't affect
        # this ingress deployment. We don't use copy.copy here to avoid
        # recursion issue.
        ensure_serialization_context()
        frozen_app = cloudpickle.loads(cloudpickle.dumps(app))

        class ASGIAppWrapper(cls):
            async def __init__(self, *args, **kwargs):
                super().__init__(*args, **kwargs)

                install_serve_encoders_to_fastapi()

                self._serve_app = frozen_app

                # Use uvicorn's lifespan handling code to properly deal with
                # startup and shutdown event.
                self._serve_asgi_lifespan = LifespanOn(
                    Config(self._serve_app, lifespan="on")
                )
                # Replace uvicorn logger with our own.
                self._serve_asgi_lifespan.logger = logger
                # LifespanOn's logger logs in INFO level thus becomes spammy
                # Within this block we temporarily uplevel for cleaner logging
                with LoggingContext(
                    self._serve_asgi_lifespan.logger, level=logging.WARNING
                ):
                    await self._serve_asgi_lifespan.startup()

            async def __call__(self, request: Request):
                sender = ASGIHTTPSender()
                await self._serve_app(
                    request.scope,
                    request.receive,
                    sender,
                )
                return sender.build_asgi_response()

            # NOTE: __del__ must be async so that we can run asgi shutdown
            # in the same event loop.
            async def __del__(self):
                # LifespanOn's logger logs in INFO level thus becomes spammy
                # Within this block we temporarily uplevel for cleaner logging
                with LoggingContext(
                    self._serve_asgi_lifespan.logger, level=logging.WARNING
                ):
                    await self._serve_asgi_lifespan.shutdown()

                # Make sure to call user's del method as well.
                super_cls = super()
                if hasattr(super_cls, "__del__"):
                    super_cls.__del__()

        ASGIAppWrapper.__name__ = cls.__name__
        return ASGIAppWrapper

    return decorator


@overload
def deployment(func_or_class: Callable) -> Deployment:
    pass


@overload
def deployment(
    name: Optional[str] = None,
    version: Optional[str] = None,
    num_replicas: Optional[int] = None,
    init_args: Optional[Tuple[Any]] = None,
    init_kwargs: Optional[Dict[Any, Any]] = None,
    route_prefix: Union[str, None, DEFAULT] = DEFAULT.VALUE,
    ray_actor_options: Optional[Dict] = None,
    user_config: Optional[Any] = None,
    max_concurrent_queries: Optional[int] = None,
    _autoscaling_config: Optional[Union[Dict, AutoscalingConfig]] = None,
    _graceful_shutdown_wait_loop_s: Optional[float] = None,
    _graceful_shutdown_timeout_s: Optional[float] = None,
    _health_check_period_s: Optional[float] = None,
    _health_check_timeout_s: Optional[float] = None,
) -> Callable[[Callable], Deployment]:
    pass


@PublicAPI
def deployment(
    _func_or_class: Optional[Callable] = None,
    name: Optional[str] = None,
    version: Optional[str] = None,
    num_replicas: Optional[int] = None,
    init_args: Optional[Tuple[Any]] = None,
    init_kwargs: Optional[Dict[Any, Any]] = None,
    route_prefix: Union[str, None, DEFAULT] = DEFAULT.VALUE,
    ray_actor_options: Optional[Dict] = None,
    user_config: Optional[Any] = None,
    max_concurrent_queries: Optional[int] = None,
    _autoscaling_config: Optional[Union[Dict, AutoscalingConfig]] = None,
    _graceful_shutdown_wait_loop_s: Optional[float] = None,
    _graceful_shutdown_timeout_s: Optional[float] = None,
    _health_check_period_s: Optional[float] = None,
    _health_check_timeout_s: Optional[float] = None,
) -> Callable[[Callable], Deployment]:
    """Define a Serve deployment.

    Args:
        name (Optional[str]): Globally-unique name identifying this deployment.
            If not provided, the name of the class or function will be used.
        version (Optional[str]): Version of the deployment. This is used to
            indicate a code change for the deployment; when it is re-deployed
            with a version change, a rolling update of the replicas will be
            performed. If not provided, every deployment will be treated as a
            new version.
        num_replicas (Optional[int]): The number of processes to start up that
            will handle requests to this deployment. Defaults to 1.
        init_args (Optional[Tuple]): Positional args to be passed to the class
            constructor when starting up deployment replicas. These can also be
            passed when you call `.deploy()` on the returned Deployment.
        init_kwargs (Optional[Dict]): Keyword args to be passed to the class
            constructor when starting up deployment replicas. These can also be
            passed when you call `.deploy()` on the returned Deployment.
        route_prefix (Optional[str]): Requests to paths under this HTTP path
            prefix will be routed to this deployment. Defaults to '/{name}'.
            When set to 'None', no HTTP endpoint will be created.
            Routing is done based on longest-prefix match, so if you have
            deployment A with a prefix of '/a' and deployment B with a prefix
            of '/a/b', requests to '/a', '/a/', and '/a/c' go to A and requests
            to '/a/b', '/a/b/', and '/a/b/c' go to B. Routes must not end with
            a '/' unless they're the root (just '/'), which acts as a
            catch-all.
        ray_actor_options: Options to be passed to the Ray actor
            constructor such as resource requirements.
        user_config (Optional[Any]): [experimental] Config to pass to the
            reconfigure method of the deployment. This can be updated
            dynamically without changing the version of the deployment and
            restarting its replicas. The user_config needs to be hashable to
            keep track of updates, so it must only contain hashable types, or
            hashable types nested in lists and dictionaries.
        max_concurrent_queries (Optional[int]): The maximum number of queries
            that will be sent to a replica of this deployment without receiving
            a response. Defaults to 100.

    Example:
    >>> from ray import serve
    >>> @serve.deployment(name="deployment1", version="v1") # doctest: +SKIP
    ... class MyDeployment: # doctest: +SKIP
    ...     pass # doctest: +SKIP

    >>> MyDeployment.deploy(*init_args) # doctest: +SKIP
    >>> MyDeployment.options( # doctest: +SKIP
    ...     num_replicas=2, init_args=init_args).deploy()

    Returns:
        Deployment
    """

    # Num of replicas should not be 0.
    # TODO(Sihan) seperate num_replicas attribute from internal and api
    if num_replicas == 0:
        raise ValueError("num_replicas is expected to larger than 0")

    if num_replicas is not None and _autoscaling_config is not None:
        raise ValueError(
            "Manually setting num_replicas is not allowed when "
            "_autoscaling_config is provided."
        )

    config = DeploymentConfig.from_default(
        ignore_none=True,
        num_replicas=num_replicas,
        user_config=user_config,
        max_concurrent_queries=max_concurrent_queries,
        autoscaling_config=_autoscaling_config,
        graceful_shutdown_wait_loop_s=_graceful_shutdown_wait_loop_s,
        graceful_shutdown_timeout_s=_graceful_shutdown_timeout_s,
        health_check_period_s=_health_check_period_s,
        health_check_timeout_s=_health_check_timeout_s,
    )

    def decorator(_func_or_class):
        return Deployment(
            _func_or_class,
            name if name is not None else _func_or_class.__name__,
            config,
            version=version,
            init_args=init_args,
            init_kwargs=init_kwargs,
            route_prefix=route_prefix,
            ray_actor_options=ray_actor_options,
            _internal=True,
        )

    # This handles both parametrized and non-parametrized usage of the
    # decorator. See the @serve.batch code for more details.
    return decorator(_func_or_class) if callable(_func_or_class) else decorator


@PublicAPI
def get_deployment(name: str) -> Deployment:
    """Dynamically fetch a handle to a Deployment object.

    This can be used to update and redeploy a deployment without access to
    the original definition.

    Example:
    >>> from ray import serve
    >>> MyDeployment = serve.get_deployment("name")  # doctest: +SKIP
    >>> MyDeployment.options(num_replicas=10).deploy()  # doctest: +SKIP

    Args:
        name(str): name of the deployment. This must have already been
        deployed.

    Returns:
        Deployment
    """
    try:
        (
            deployment_info,
            route_prefix,
        ) = get_global_client().get_deployment_info(name)
    except KeyError:
        raise KeyError(
            f"Deployment {name} was not found. Did you call Deployment.deploy()?"
        )
    return Deployment(
        deployment_info.replica_config.deployment_def,
        name,
        deployment_info.deployment_config,
        version=deployment_info.version,
        init_args=deployment_info.replica_config.init_args,
        init_kwargs=deployment_info.replica_config.init_kwargs,
        route_prefix=route_prefix,
        ray_actor_options=deployment_info.replica_config.ray_actor_options,
        _internal=True,
    )


@PublicAPI
def list_deployments() -> Dict[str, Deployment]:
    """Returns a dictionary of all active deployments.

    Dictionary maps deployment name to Deployment objects.
    """
    infos = get_global_client().list_deployments()

    deployments = {}
    for name, (deployment_info, route_prefix) in infos.items():
        deployments[name] = Deployment(
            deployment_info.replica_config.deployment_def,
            name,
            deployment_info.deployment_config,
            version=deployment_info.version,
            init_args=deployment_info.replica_config.init_args,
            init_kwargs=deployment_info.replica_config.init_kwargs,
            route_prefix=route_prefix,
            ray_actor_options=deployment_info.replica_config.ray_actor_options,
            _internal=True,
        )

    return deployments


@PublicAPI(stability="alpha")
def run(
    target: Union[ClassNode, FunctionNode],
    _blocking: bool = True,
    *,
    host: str = DEFAULT_HTTP_HOST,
    port: int = DEFAULT_HTTP_PORT,
) -> Optional[RayServeHandle]:
    """Run a Serve application and return a ServeHandle to the ingress.

    Either a ClassNode, FunctionNode, or a pre-built application
    can be passed in. If a node is passed in, all of the deployments it depends
    on will be deployed. If there is an ingress, its handle will be returned.

    Args:
        target (Union[ClassNode, FunctionNode, Application]):
            A user-built Serve Application or a ClassNode that acts as the
            root node of DAG. By default ClassNode is the Driver
            deployment unless user provides a customized one.
        host: The host passed into serve.start().
        port: The port passed into serve.start().

    Returns:
        RayServeHandle: A regular ray serve handle that can be called by user
            to execute the serve DAG.
    """

    client = start(detached=True, http_options={"host": host, "port": port})

    if isinstance(target, Application):
        deployments = list(target.deployments.values())
        ingress = target.ingress
    # Each DAG should always provide a valid Driver ClassNode
    elif isinstance(target, ClassNode):
        deployments = pipeline_build(target)
        ingress = get_and_validate_ingress_deployment(deployments)
    # Special case where user is doing single function serve.run(func.bind())
    elif isinstance(target, FunctionNode):
        deployments = pipeline_build(target)
        ingress = get_and_validate_ingress_deployment(deployments)
        if len(deployments) != 1:
            raise ValueError(
                "We only support single function node in serve.run, ex: "
                "serve.run(func.bind()). For more than one nodes in your DAG, "
                "Please provide a driver class and bind it as entrypoint to "
                "your Serve DAG."
            )
    elif isinstance(target, DAGNode):
        raise ValueError(
            "Invalid DAGNode type as entry to serve.run(), "
            f"type: {type(target)}, accepted: ClassNode, "
            "FunctionNode please provide a driver class and bind it "
            "as entrypoint to your Serve DAG."
        )
    else:
        raise TypeError(
            "Expected a ClassNode, FunctionNode, or Application as target. "
            f"Got unexpected type {type(target)} instead."
        )

    parameter_group = []

    for deployment in deployments:
        deployment_parameters = {
            "name": deployment._name,
            "func_or_class": deployment._func_or_class,
            "init_args": deployment.init_args,
            "init_kwargs": deployment.init_kwargs,
            "ray_actor_options": deployment._ray_actor_options,
            "config": deployment._config,
            "version": deployment._version,
            "route_prefix": deployment.route_prefix,
            "url": deployment.url,
        }
        parameter_group.append(deployment_parameters)
    client.deploy_group(
        parameter_group, _blocking=_blocking, remove_past_deployments=True
    )

    if ingress is not None:
        return ingress.get_handle()


def build(target: Union[ClassNode, FunctionNode]) -> Application:
    """Builds a Serve application into a static application.

    Takes in a ClassNode or FunctionNode and converts it to a
    Serve application consisting of one or more deployments. This is intended
    to be used for production scenarios and deployed via the Serve REST API or
    CLI, so there are some restrictions placed on the deployments:
        1) All of the deployments must be importable. That is, they cannot be
           defined in __main__ or inline defined. The deployments will be
           imported in production using the same import path they were here.
        2) All arguments bound to the deployment must be JSON-serializable.

    The returned Application object can be exported to a dictionary or YAML
    config.
    """

    if in_interactive_shell():
        raise RuntimeError(
            "build cannot be called from an interactive shell like "
            "IPython or Jupyter because it requires all deployments to be "
            "importable to run the app after building."
        )

    # TODO(edoakes): this should accept host and port, but we don't
    # currently support them in the REST API.
    return Application(pipeline_build(target))


def _check_http_and_checkpoint_options(
    client: ServeControllerClient,
    http_options: Union[dict, HTTPOptions],
    checkpoint_path: str,
) -> None:
    if checkpoint_path and checkpoint_path != client.checkpoint_path:
        logger.warning(
            f"The new client checkpoint path '{checkpoint_path}' "
            f"is different from the existing one '{client.checkpoint_path}'. "
            "The new checkpoint path is ignored."
        )

    if http_options:
        client_http_options = client.http_config
        new_http_options = (
            http_options
            if isinstance(http_options, HTTPOptions)
            else HTTPOptions.parse_obj(http_options)
        )
        different_fields = []
        all_http_option_fields = new_http_options.__dict__
        for field in all_http_option_fields:
            if getattr(new_http_options, field) != getattr(client_http_options, field):
                different_fields.append(field)

        if len(different_fields):
            logger.warning(
                "The new client HTTP config differs from the existing one "
                f"in the following fields: {different_fields}. "
                "The new HTTP config is ignored."
            )<|MERGE_RESOLUTION|>--- conflicted
+++ resolved
@@ -11,11 +11,8 @@
 import ray
 from ray import cloudpickle
 from ray.dag import DAGNode
-<<<<<<< HEAD
 from ray.util.annotations import PublicAPI
 from ray.util.scheduling_strategies import NodeAffinitySchedulingStrategy
-=======
->>>>>>> 20c6c072
 from ray._private.usage import usage_lib
 
 from ray.serve.application import Application
@@ -53,10 +50,6 @@
     in_interactive_shell,
     install_serve_encoders_to_fastapi,
 )
-<<<<<<< HEAD
-=======
-from ray.util.annotations import PublicAPI
->>>>>>> 20c6c072
 
 logger = logging.getLogger(__file__)
 
