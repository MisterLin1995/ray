--- conflicted
+++ resolved
@@ -18,27 +18,18 @@
 )
 from ray.core.generated import gcs_service_pb2, gcs_service_pb2_grpc
 from ray.dashboard.modules.job.common import (
-<<<<<<< HEAD
-    CURRENT_VERSION,
-    JOB_ID_METADATA_KEY,
-    DriverInfo,
-=======
     http_uri_components_to_uri,
->>>>>>> d234348b
     JobInfo,
     JobLogsResponse,
     JobStatus,
     JobStopResponse,
     JobSubmitRequest,
     JobSubmitResponse,
-<<<<<<< HEAD
-    VersionResponse,
-    http_uri_components_to_uri,
-=======
     JobStopResponse,
     JobLogsResponse,
->>>>>>> d234348b
     validate_request_type,
+    JOB_ID_METADATA_KEY,
+    DriverInfo,
 )
 from ray.dashboard.modules.version import (
     CURRENT_VERSION,
@@ -60,9 +51,8 @@
         self._job_manager = None
         self._gcs_job_info_stub = None
 
-    async def _parse_and_validate_request(
-        self, req: Request, request_type: dataclass
-    ) -> Any:
+    async def _parse_and_validate_request(self, req: Request,
+                                          request_type: dataclass) -> Any:
         """Parse request and cast to request type. If parsing failed, return a
         Response object with status 400 and stacktrace instead.
         """
@@ -193,8 +183,8 @@
             )
 
         return Response(
-            text=json.dumps(dataclasses.asdict(resp)), content_type="application/json"
-        )
+            text=json.dumps(dataclasses.asdict(resp)),
+            content_type="application/json")
 
     @routes.get("/api/jobs/{job_id}")
     @optional_utils.init_ray_and_catch_exceptions(connect_to_serve=False)
@@ -208,20 +198,18 @@
 
         data: JobInfo = self._job_manager.get_job_info(job_id)
         return Response(
-            text=json.dumps(dataclasses.asdict(data)), content_type="application/json"
-        )
+            text=json.dumps(dataclasses.asdict(data)),
+            content_type="application/json")
 
     @routes.get("/api/jobs/")
     @optional_utils.init_ray_and_catch_exceptions(connect_to_serve=False)
     async def list_jobs(self, req: Request) -> Response:
         data: dict[str, JobInfo] = self._job_manager.list_jobs()
         return Response(
-            text=json.dumps(
-                {
-                    job_id: dataclasses.asdict(job_info)
-                    for job_id, job_info in data.items()
-                }
-            ),
+            text=json.dumps({
+                job_id: dataclasses.asdict(job_info)
+                for job_id, job_info in data.items()
+            }),
             content_type="application/json",
         )
 
@@ -233,22 +221,17 @@
         for job_id, job in submission_jobs.items():
             job.driver = submission_job_drivers.get(job_id)
         return Response(
-            text=json.dumps(
-                [
-                    *[
-                        {
-                            **dataclasses.asdict(job_info),
-                            "id": job_id,
-                            "type": "submission",
-                        }
-                        for job_id, job_info in submission_jobs.items()
-                    ],
-                    *[
-                        {**dataclasses.asdict(job_info), "id": job_id, "type": "driver"}
-                        for job_id, job_info in driver_jobs.items()
-                    ],
-                ]
-            ),
+            text=json.dumps([
+                *[{
+                    **dataclasses.asdict(job_info),
+                    "id": job_id,
+                    "type": "submission",
+                } for job_id, job_info in submission_jobs.items()],
+                *[{
+                    **dataclasses.asdict(job_info), "id": job_id,
+                    "type": "driver"
+                } for job_id, job_info in driver_jobs.items()],
+            ]),
             content_type="application/json",
         )
 
@@ -277,15 +260,14 @@
                 )
                 job = JobInfo(
                     status=JobStatus.SUCCEEDED
-                    if job_table_entry.is_dead
-                    else JobStatus.RUNNING,
+                    if job_table_entry.is_dead else JobStatus.RUNNING,
                     entrypoint="",
                     start_time=job_table_entry.start_time,
                     end_time=job_table_entry.end_time,
                     metadata=metadata,
                     runtime_env=RuntimeEnv.deserialize(
-                        job_table_entry.config.runtime_env_info.serialized_runtime_env
-                    ).to_dict(),
+                        job_table_entry.config.runtime_env_info.
+                        serialized_runtime_env).to_dict(),
                     driver=driver,
                 )
                 jobs[f"raydriver_{job_id}"] = job
@@ -311,8 +293,8 @@
 
         resp = JobLogsResponse(logs=self._job_manager.get_job_logs(job_id))
         return Response(
-            text=json.dumps(dataclasses.asdict(resp)), content_type="application/json"
-        )
+            text=json.dumps(dataclasses.asdict(resp)),
+            content_type="application/json")
 
     @routes.get("/api/jobs/{job_id}/logs/tail")
     @optional_utils.init_ray_and_catch_exceptions(connect_to_serve=False)
@@ -335,8 +317,7 @@
             self._job_manager = JobManager()
 
         self._gcs_job_info_stub = gcs_service_pb2_grpc.JobInfoGcsServiceStub(
-            self._dashboard_head.aiogrpc_gcs_channel
-        )
+            self._dashboard_head.aiogrpc_gcs_channel)
 
     @staticmethod
     def is_minimal_module():
