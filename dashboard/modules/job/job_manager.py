--- conflicted
+++ resolved
@@ -492,11 +492,7 @@
         try:
             supervisor = self._supervisor_actor_cls.options(
                 lifetime="detached",
-<<<<<<< HEAD
-                name=self.JOB_ACTOR_NAME.format(job_id=submission_id),
-=======
                 name=self.JOB_ACTOR_NAME_TEMPLATE.format(job_id=job_id),
->>>>>>> 1b06e7a8
                 num_cpus=0,
                 # Currently we assume JobManager is created by dashboard server
                 # running on headnode, same for job supervisor actors scheduled
